--- conflicted
+++ resolved
@@ -73,30 +73,15 @@
 
         :raises ValueError: If the specified document store is not found or is not a MemoryDocumentStore instance.
         """
-<<<<<<< HEAD
         self.store: MemoryDocumentStore
 
         if not self.store:
             raise ValueError("MemoryRetriever needs a store to run: set the store instance to the self.store attribute")
-        docs = self.store.bm25_retrieval(
-            query=data.query, filters=data.filters, top_k=data.top_k, scale_score=data.scale_score
-        )
-=======
-        if self.document_store_name not in data.stores:
-            raise ValueError(
-                f"MemoryRetriever's document store '{self.document_store_name}' not found "
-                f"in input stores {list(data.stores.keys())}"
-            )
-        document_store = data.stores[self.document_store_name]
-        if not isinstance(document_store, MemoryDocumentStore):
-            raise ValueError("MemoryRetriever can only be used with a MemoryDocumentStore instance.")
-
         docs = []
         for query in data.queries:
             docs.append(
-                document_store.bm25_retrieval(
+                self.store.bm25_retrieval(
                     query=query, filters=data.filters, top_k=data.top_k, scale_score=data.scale_score
                 )
             )
->>>>>>> 9acb2756
         return MemoryRetriever.Output(documents=docs)